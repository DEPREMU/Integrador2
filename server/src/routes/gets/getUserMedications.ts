--- conflicted
+++ resolved
@@ -2,12 +2,9 @@
   ResponseGetUserMedications,
   TypeBodyGetUserMedications,
 } from "../../types";
+import { getDatabase } from "../../database/functions.js";
+import { getCollection } from "../../database/functions.js";
 import { MedicationUser } from "../../types/Database.js";
-<<<<<<< HEAD
-import { getCollection } from "../../database/functions.js";
-=======
-import { getDatabase } from "../../database/functions.js";
->>>>>>> 1b7a4c02
 import { Request, Response } from "express";
 
 export const getUserMedications = async (
@@ -16,11 +13,7 @@
 ) => {
   const { userId } = req.body;
   console.log("getUserMedications called with userId:", userId);
-<<<<<<< HEAD
 
-=======
-  
->>>>>>> 1b7a4c02
   if (!userId) {
     res.status(400).json({
       medications: [],
@@ -33,7 +26,6 @@
   }
 
   try {
-<<<<<<< HEAD
     const coll = await getCollection<MedicationUser>("medicationsUser");
     const medications = await coll?.find({ userId }).toArray();
 
@@ -48,11 +40,11 @@
     console.log(`Found ${medications.length} medications for user:`, userId);
     res.status(200).json({
       medications: medications as MedicationUser[],
-=======
+    });
     const db = await getDatabase();
-    
+
     // Get medications for the user
-    const medications = await db
+    const medicationsUser = await db
       .collection<MedicationUser>("medicationsUser")
       .find({ userId })
       .toArray();
@@ -60,8 +52,7 @@
     console.log(`Found ${medications.length} medications for user ${userId}`);
 
     res.status(200).json({
-      medications: medications,
->>>>>>> 1b7a4c02
+      medications: medicationsUser,
     });
   } catch (error) {
     console.error("Error fetching user medications:", error);
