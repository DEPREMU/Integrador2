import React from "react";
import { UserProvider } from "@context/UserContext";
import { ModalProvider } from "@context/ModalContext";
import { LayoutProvider } from "@context/LayoutContext";
import { LanguageProvider } from "@context/LanguageContext";
import { WebSocketProvider } from "./WebSocketContext";

const AppProviders = ({ children }: { children: React.ReactNode }) => (
  <LayoutProvider>
<<<<<<< HEAD
    <LanguageProvider>
      <UserProvider>
        <ModalProvider>{children}</ModalProvider>
      </UserProvider>
    </LanguageProvider>
=======
    <UserProvider>
      <LanguageProvider>
        <ModalProvider>
          <WebSocketProvider>{children}</WebSocketProvider>
        </ModalProvider>
      </LanguageProvider>
    </UserProvider>
>>>>>>> 665b55bc
  </LayoutProvider>
);

export default AppProviders;<|MERGE_RESOLUTION|>--- conflicted
+++ resolved
@@ -7,21 +7,13 @@
 
 const AppProviders = ({ children }: { children: React.ReactNode }) => (
   <LayoutProvider>
-<<<<<<< HEAD
     <LanguageProvider>
       <UserProvider>
-        <ModalProvider>{children}</ModalProvider>
-      </UserProvider>
-    </LanguageProvider>
-=======
-    <UserProvider>
-      <LanguageProvider>
         <ModalProvider>
           <WebSocketProvider>{children}</WebSocketProvider>
         </ModalProvider>
-      </LanguageProvider>
-    </UserProvider>
->>>>>>> 665b55bc
+      </UserProvider>
+    </LanguageProvider>
   </LayoutProvider>
 );
 
