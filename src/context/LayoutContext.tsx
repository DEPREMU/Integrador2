import { Dimensions, Platform, ScaledSize } from "react-native";
<<<<<<< HEAD
import React, { createContext, useContext, useState, useEffect, useMemo } from "react";
=======
import React, {
  createContext,
  useContext,
  useState,
  useEffect,
  ReactNode,
} from "react";
>>>>>>> 665b55bc

interface LayoutProviderProps {
  children: ReactNode;
}

/**
 * LayoutContext provides information about the current layout of the application,
 * including device type and dimensions.
 *
 * It allows components to access responsive layout data for better UI adaptation.
 *
 * @context
 * @returns {LayoutContextProps} The context value containing layout information.
 */
const LayoutContext = createContext({
  isTablet: false,
  isLargeTablet: false,
  isPhone: false,
  isWeb: false,
  width: 0,
  height: 0,
});

/**
 * Provides layout-related context values to its children, such as device type and screen dimensions.
 *
 * @param {LayoutProviderProps} props - The props for the LayoutProvider component.
 * @param {React.ReactNode} props.children - The child components that will have access to the layout context.
 *
 * @const {ScaledSize} dimensions - The current window dimensions, updated on screen size changes.
 * @const {(dimensions: ScaledSize) => void} setDimensions - Setter function to update the window dimensions state.
 * @const {number} width - The current width of the window.
 * @const {number} height - The current height of the window.
 * @const {boolean} isWeb - Indicates if the platform is web.
 * @const {boolean} isPhone - Indicates if the device is considered a phone (width <= 768 and height <= 1600).
 * @const {boolean} isTablet - Indicates if the device is considered a tablet (width > 768 and height <= 1600).
 * @const {boolean} isLargeTablet - Indicates if the device is considered a large tablet (width > 1024 and height <= 2048).
 * @const {object} layoutData - The object containing all layout-related values provided to the context.
 */
export const LayoutProvider: React.FC<LayoutProviderProps> = ({ children }) => {
  const [dimensions, setDimensions] = useState(Dimensions.get("window"));

  useEffect(() => {
    const onChange = ({ window }: { window: ScaledSize }) => {
      setDimensions(window);
    };
    const subscription = Dimensions.addEventListener("change", onChange);

    return () => subscription?.remove();
  }, []);

  const { width, height } = dimensions;
  const isPlatformWeb = Platform.OS === "web";
  const isPortrait: boolean = height >= width;
  const isLandscape: boolean = width > height;

  const isWeb: boolean = isPlatformWeb && width > 768;
  const isPhone: boolean = width <= 768 && height <= 1600;
  const isTablet: boolean = width > 768 && height <= 1600;
  const isLargeTablet: boolean = width > 1024 && height <= 2048;

  const layoutData = useMemo(() => ({
    isWeb,
    isPhone,
    isPortrait,
    isLargeTablet,
    isPlatformWeb,
    isLandscape,
    isTablet,
    height,
    width,
  }), [isWeb, isPhone, isPortrait, isLargeTablet, isPlatformWeb, isLandscape, isTablet, height, width]);

  return (
    <LayoutContext.Provider value={layoutData}>
      {children}
    </LayoutContext.Provider>
  );
};

/**
 * Custom hook to access the layout context values.
 *
 * @returns {LayoutContextProps} The layout context values.
 *
 * @throws {Error} If used outside of a LayoutProvider.
 */
export const useResponsiveLayout = () => {
  const context = useContext(LayoutContext);
  if (!context) {
    throw new Error(
      "useResponsiveLayout debe ser usado dentro de un LayoutProvider",
    );
  }
  return context;
};<|MERGE_RESOLUTION|>--- conflicted
+++ resolved
@@ -1,15 +1,12 @@
 import { Dimensions, Platform, ScaledSize } from "react-native";
-<<<<<<< HEAD
-import React, { createContext, useContext, useState, useEffect, useMemo } from "react";
-=======
 import React, {
   createContext,
   useContext,
   useState,
   useEffect,
+  useMemo,
   ReactNode,
 } from "react";
->>>>>>> 665b55bc
 
 interface LayoutProviderProps {
   children: ReactNode;
