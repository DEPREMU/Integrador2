--- conflicted
+++ resolved
@@ -19,15 +19,12 @@
   login: string;
   languages: string;
   capsysDescription: string;
-<<<<<<< HEAD
   patientName: string;
-=======
   greeting: string;
   close: string;
   addPatientForm: string;
   addPatient: string;
   capsysDescription: string; patientName: string;
->>>>>>> 0b0d1e84
   patientDescription: string;
   addMedication: string;
   noMedications: string;
@@ -46,7 +43,6 @@
   menuHome: string;
   menuProfile: string;
   menuLogout: string;
-<<<<<<< HEAD
   // Login Screen
   emailPlaceholder: string;
   passwordPlaceholder: string;
@@ -56,8 +52,6 @@
   errorEmpty: string;
   errorEmail: string;
   languageButton: string;
-=======
->>>>>>> 0b0d1e84
 };
 
 /**
@@ -90,15 +84,12 @@
     languages: "Languages",
     capsysDescription:
       "The smart pillbox is a connected device designed to facilitate daily medication management. It syncs with our mobile app to send automatic reminders, personalized alerts, and real-time notifications. Thanks to its functional design and integrated technology, it allows caregivers and users to maintain precise and error-free control over schedules, doses, and administration, improving treatment adherence and peace of mind",
-<<<<<<< HEAD
     patientName: "Patient Name",
-=======
     greeting: "Hello, Admin User",
     addPatient: "Add Patient",
     close: "Close",
     addPatientForm: "Here would be the form to add a patient",
       patientName: "Patient Name",
->>>>>>> 0b0d1e84
     patientDescription: "Patient Description",
     addMedication: "Add medication",
     noMedications: "No medications",
@@ -115,7 +106,6 @@
     menuHome: "Home",
     menuProfile: "Profile",
     menuLogout: "Logout",
-<<<<<<< HEAD
     emailPlaceholder: "Email",
     passwordPlaceholder: "Password",
     loginButton: "Log In",
@@ -124,8 +114,6 @@
     errorEmpty: "Please fill in all fields",
     errorEmail: "Enter a valid email",
     languageButton: "ES",
-=======
->>>>>>> 0b0d1e84
   },
   es: {
     welcome: "Bienvenido",
@@ -133,15 +121,12 @@
     languages: "Lenguajes",
     capsysDescription:
       "El pastillero inteligente es un dispositivo conectado diseñado para facilitar la gestión diaria de medicamentos. Se sincroniza con nuestra app móvil para enviar recordatorios automáticos, alertas personalizadas y notificaciones en tiempo real. Gracias a su diseño funcional y tecnología integrada, permite a cuidadores y usuarios llevar un control preciso y sin errores sobre horarios, dosis y administración, mejorando la adherencia al tratamiento y la tranquilidad en el cuidado",
-<<<<<<< HEAD
     patientName: "Nombre del paciente",
-=======
     greeting: "Hola, Usuario Administrador",
     addPatient: "Agregar Paciente",
     close: "Cerrar",
     addPatientForm: "Aquí estaría el formulario para agregar un paciente",
       patientName: "Nombre del paciente",
->>>>>>> 0b0d1e84
     patientDescription: "Descripción del paciente",
     addMedication: "Agregar medicamento",
     noMedications: "Sin medicamentos",
@@ -158,7 +143,6 @@
     menuHome: "Inicio",
     menuProfile: "Perfil",
     menuLogout: "Cerrar sesión",
-<<<<<<< HEAD
     emailPlaceholder: "Correo electrónico",
     passwordPlaceholder: "Contraseña",
     loginButton: "Iniciar Sesión",
@@ -167,7 +151,5 @@
     errorEmpty: "Por favor complete todos los campos",
     errorEmail: "Ingrese un email válido",
     languageButton: "EN",
-=======
->>>>>>> 0b0d1e84
   },
 };
