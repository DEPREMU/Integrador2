--- conflicted
+++ resolved
@@ -103,46 +103,6 @@
 };
 
 /**
-<<<<<<< HEAD
-=======
- * Parses a JSON string into an object of type `T`.
- *
- * @template T - The expected return type, defaults to `object | null`.
- * @param value - The JSON string to parse. If `null`, it will be treated as `"null"`.
- * @returns The parsed object of type `T`. If parsing fails, returns the original value cast to type `T`.
- */
-export const parseData = <T = object | null>(value: string | null): T => {
-  let parsed: T;
-  try {
-    parsed = JSON.parse(value || "null") as T;
-  } catch {
-    parsed = value as T;
-  }
-  return parsed;
-};
-
-/**
- * Converts a given value to its string representation.
- *
- * - If the value is already a string, it returns the value as is.
- * - Otherwise, it attempts to stringify the value using `JSON.stringify`.
- * - If stringification fails, it logs the error and returns an empty string.
- *
- * @param value - The value to be converted to a string.
- * @returns The string representation of the value, or an empty string if an error occurs.
- */
-export const stringifyData = (value: unknown): string => {
-  if (typeof value === "string") return value;
-  try {
-    return JSON.stringify(value);
-  } catch (error) {
-    logError(`Error stringifying data: ${error}`);
-    return "";
-  }
-};
-
-/**
->>>>>>> 665b55bc
  * Creates a debounced version of the provided function that delays its execution until after
  * a specified delay has elapsed since the last time it was invoked.
  *
@@ -190,40 +150,6 @@
 };
 
 /**
-<<<<<<< HEAD
- * Checks if the application has permission to send push notifications.
- *
- * This function first checks if expo-notifications is available (not in Expo Go).
- * If available, it checks the current notification permission status.
- * If permission is not granted, it requests permission from the user.
- * Returns `true` if permission is granted, otherwise `false`.
- * In Expo Go, this will always return `false` since notifications are not supported.
- *
- * @returns {Promise<boolean>} A promise that resolves to `true` if push notification permission is granted, otherwise `false`.
- */
-export const hasPushNotifications = async (): Promise<boolean> => {
-  // Check if expo-notifications is available (not in Expo Go)
-  if (!Notifications) {
-    console.warn("Push notifications not available in Expo Go. Use a development build for full functionality.");
-    return false;
-  }
-
-  try {
-    const { status } = await Notifications.getPermissionsAsync();
-    if (status !== Notifications.PermissionStatus.GRANTED) {
-      const { status: newStatus } = await Notifications.requestPermissionsAsync();
-      return newStatus === Notifications.PermissionStatus.GRANTED;
-    }
-    return status === Notifications.PermissionStatus.GRANTED;
-  } catch (error) {
-    console.warn("Error checking push notification permissions:", error);
-    return false;
-  }
-};
-
-/**
-=======
->>>>>>> 665b55bc
  * Capitalizes the first letter of a string.
  *
  * @param str - The string to capitalize.
