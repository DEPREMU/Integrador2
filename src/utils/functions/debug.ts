import { API_URL } from "../constants/API_URL";
import { stringifyData } from "./shared";

/**
 * Logs an error message to the console or sends it to a server.
 *
 * @param args - The error message and additional data to log.
 *
 * @remarks
 * - In development mode, logs to the console.
 * - In preview mode, sends the log to a server endpoint.
 * - In production mode, does nothing.
 */
export async function logError(...args: unknown[]): Promise<void> {
  const env = process.env.NODE_ENV;
  const isDev = env === "development" || __DEV__;
  const isPreview = process.env.NODE_ENV === "preview";
  const isProduction = env === "production";

  if (isProduction && !isPreview && !isDev) return;

  const date = new Date();

  const firstMessage = `Error - ${date.toLocaleString()} ::`;

  if (isDev) console.error(firstMessage, ...args);
  else if (isPreview) {
    const errorMessage = [firstMessage, ...args]
      .filter(Boolean)
      .map((arg) => (typeof arg === "object" ? JSON.stringify(arg) : arg))
      .join(" ");

    await fetch(
<<<<<<< HEAD
      `${API_URL}/logs`,
      {
        method: "POST",
        headers: {
          "Content-Type": "application/json",
          Accept: "application/json",
        },
        body: stringifyData({
          log: errorMessage,
          timestamp: date.toISOString(),
        }),
      }
=======
      getRouteAPI("/logs"),
      fetchOptions("POST", {
        log: errorMessage,
        timestamp: date.toISOString(),
      }),
>>>>>>> 665b55bc
    );
  }
}

/**
 * Logs a message to the console or sends it to a server.
 *
 * @param args - The error message and additional data to log.
 *
 * @remarks
 * - In development mode, logs to the console.
 * - In preview mode, sends the log to a server endpoint.
 * - In production mode, does nothing.
 */
export async function log(...args: unknown[]): Promise<void> {
  const env = process.env.NODE_ENV;
  const isDev = env === "development" || __DEV__;
  const isPreview = process.env.NODE_ENV === "preview";
  const isProduction = env === "production";
  if (isProduction || (!isPreview && !isDev)) return;

  const date = new Date();

  const firstMessage = `Log - ${date.toLocaleString()}:`;

  if (isDev) console.log(firstMessage, ...args);
  else if (isPreview) {
    const message = [firstMessage, ...args]
      .filter(Boolean)
      .map((arg) => (typeof arg === "object" ? JSON.stringify(arg) : arg))
      .join(" ");

    await fetch(
<<<<<<< HEAD
      `${API_URL}/logs`,
      {
        method: "POST",
        headers: {
          "Content-Type": "application/json",
          Accept: "application/json",
        },
        body: stringifyData({
          log: message,
          timestamp: date.toISOString(),
        }),
      }
=======
      getRouteAPI("/logs"),
      fetchOptions("POST", {
        log: message,
        timestamp: date.toISOString(),
      }),
>>>>>>> 665b55bc
    );
  }
}

/**
 * Retrieves the file name of the caller function from the stack trace.
 *
 * @returns The file name as a string if it can be determined, otherwise "unknown".
 *
 * @remarks
 * This function uses the `Error` stack trace to extract the file name of the caller.
 * It parses the stack trace and attempts to match the file name using a regular expression.
 * Note that the accuracy of this function depends on the structure of the stack trace,
 * which may vary between environments (e.g., browsers, Node.js).
 *
 * @example
 * ```typescript
 * const fileName = getFileName();
 * log(fileName); // Outputs the file name of the caller or "unknown".
 * ```
 */
export const getFileName = (): string => {
  const stack = new Error().stack;
  if (stack) {
    const fileName = stack.split("\n")[2].trim();
    const fileNameMatch = fileName.match(/at (.+):\d+:\d+/);
    if (fileNameMatch) {
      return fileNameMatch[1];
    }
  }
  return "unknown";
};

/**
 * Retrieves the line number of the code that called this function.
 *
 * This function uses the stack trace of a newly created `Error` object
 * to determine the line number of the caller. If the stack trace is not
 * available or the line number cannot be determined, it returns `-1`.
 *
 * @returns The line number of the caller, or `-1` if it cannot be determined.
 */
export const getLineNumber = (): number => {
  const stack = new Error().stack;
  if (stack) {
    const lineNumber = stack.split("\n")[2].trim();
    const lineNumberMatch = lineNumber.match(/:(\d+):/);
    if (lineNumberMatch) {
      return parseInt(lineNumberMatch[1], 10);
    }
  }
  return -1;
};<|MERGE_RESOLUTION|>--- conflicted
+++ resolved
@@ -1,5 +1,6 @@
 import { API_URL } from "../constants/API_URL";
 import { stringifyData } from "./shared";
+import { getRouteAPI, fetchOptions } from "./APIManagement";
 
 /**
  * Logs an error message to the console or sends it to a server.
@@ -31,26 +32,11 @@
       .join(" ");
 
     await fetch(
-<<<<<<< HEAD
-      `${API_URL}/logs`,
-      {
-        method: "POST",
-        headers: {
-          "Content-Type": "application/json",
-          Accept: "application/json",
-        },
-        body: stringifyData({
-          log: errorMessage,
-          timestamp: date.toISOString(),
-        }),
-      }
-=======
       getRouteAPI("/logs"),
       fetchOptions("POST", {
         log: errorMessage,
         timestamp: date.toISOString(),
       }),
->>>>>>> 665b55bc
     );
   }
 }
@@ -84,26 +70,11 @@
       .join(" ");
 
     await fetch(
-<<<<<<< HEAD
-      `${API_URL}/logs`,
-      {
-        method: "POST",
-        headers: {
-          "Content-Type": "application/json",
-          Accept: "application/json",
-        },
-        body: stringifyData({
-          log: message,
-          timestamp: date.toISOString(),
-        }),
-      }
-=======
       getRouteAPI("/logs"),
       fetchOptions("POST", {
         log: message,
         timestamp: date.toISOString(),
       }),
->>>>>>> 665b55bc
     );
   }
 }
