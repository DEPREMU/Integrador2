import { typeLanguages } from "./typesTranslations";

const en: typeLanguages = {
  addMedication: "Add medication",
  addPatient: "Add Patient",
  addPatientForm: "Here would be the form to add a patient",
  capsysDescription:
    "The smart pillbox is a connected device designed to facilitate daily medication management. It syncs with our mobile app to send automatic reminders, personalized alerts, and real-time notifications. Thanks to its functional design and integrated technology, it allows caregivers and users to maintain precise and error-free control over schedules, doses, and administration, improving treatment adherence and peace of mind",
  close: "Close",
  dearUser: "dear user",
  email: "Email",
  error: "Error",
  errorSignUp: "Error signing up, please try again later.",
  friday: "Friday",
  greeting: "Hello, {0}",
  headerTitle: "Header",
  languages: "Languages",
  logOut: "Log Out",
  login: "Login",
  menuHome: "Home",
  menuLogout: "Logout",
  menuProfile: "Profile",
  monday: "Monday",
  more: "more",
  noMedications: "No medications",
  notLoggedIn: "You are not logged in.",
  password: "Password",
  patientDescription: "Patient Description",
  patientName: "Patient Name",
  rememberMe: "Remember me",
  saturday: "Saturday",
  signUp: "Sign Up",
  success: "Success",
  successSignUp: "Sign up successful.",
  successSignUpMessage: "You can now log in with your credentials.",
  sunday: "Sunday",
  thursday: "Thursday",
  tuesday: "Tuesday",
  verifyEmail:
    "We have sent a verification email to your address. Please check your inbox and verify your email to complete the registration process.",
  wednesday: "Wednesday",
  welcomeUser: "Welcome, {{name}}!",
  welcome: "Welcome to MediTime",
  emailPlaceholder: "Email",
  passwordPlaceholder: "Password",
  loginButton: "Log In",
  forgotPassword: "Forgot your password?",
  createAccount: "Create new account",
  errorEmpty: "Please fill in all fields",
  errorEmail: "Enter a valid email",
  errorPassword:
    "Password must be at least 8 characters long and contain both letters and numbers",
  hasAccount: "Already have an account? Log in",
  errorNoSession: "No session data received",
  errorNoSessionMessage:
    "Please try logging in again or contact support if the issue persists.",
  successLogout: "Logged out successfully",
  successLogoutMessage: "You have successfully logged out. See you later!",
  age: "Age",
  years: "years",
  patientText: "Patient",
  medicationText: "Medication",
  dosage: "Dosage",
  dosagePlaceholder: "Dosage (e.g., {0})",
  noNameGiven: "No name given",
  conditions: "Conditions",
  allergies: "Allergies",
  name: "Name",
  medicationsManagement: "Medications Management",
  type: "Type",
  daysText: "Days",
  selectTime: "Select Time",
  addSchedule: "Add Schedule",
  schedulesScheduled: "Schedules scheduled",
  schedulesNotScheduled: "Schedules not scheduled",
  addMedicationsOnTop: "Add medications using the top form",
  hour: "Hour",
  days: {
    monday: "Mo",
    tuesday: "Tu",
    wednesday: "We",
    thursday: "Th",
    friday: "Fr",
    saturday: "Sa",
    sunday: "Su",
  },
  dosageTypes: JSON.stringify(["pills", "mg", "units"]),
  urgency: JSON.stringify({ low: "Low", medium: "Medium", high: "High" }),
  unknown: "Unknown",
  medicationPlaceholder: "E.g. Loratadine",
  clearMedication: "Clear Medication",
  deleteMedication: "Delete Medication",
  intervalHours: "Interval Hours",
  intervalHoursPlaceholder: "E.g. 8",
  stock: "Stock",
  stockPlaceholder: "E.g. 30",
  urgencyText: "Urgency",
  namePatient: "Name: {{interpolateMessage}}",
  // User Settings Component
  settings: "Settings",
  save: "Save",
  enableNotifications: "Enable notifications",
  uploadImage: "Upload image",
  description: "Description",
  caregiver: "Caregiver",
  patient: "Patient",
  both: "Both",
  fullName: "Full Name",
  numberPhone: "Phone Number",
  userImage: "User Image",
  noImage: "No Image",
  role: "Role",
  nameRequired: "Name is required",
  phoneRequired: "Phone number is required",
  phoneFormatError: "Phone number must be at least 10 digits",
  dataUpdated: "Data updated successfully",
  errorUserImage: "Error uploading user image",
  errorIdUser: "Error getting user ID",
  imageUploadSuccess: "Image uploaded successfully",
  dashboard: "Dashboard",
  home: "Home",
  pillboxSettings: "Pillbox Settings",
<<<<<<< HEAD
  pillboxDescription: "In this section, you can set up your pill organizer by following the instructions provided by Capsy. Make sure to place each medication in the correct compartment and verify that it is properly positioned.",
=======
  // Patient management translations
  searchExisting: "Search existing",
  createNew: "Create new",
  searchPlaceholder: "Search by name or email",
  search: "Search",
  changePhoto: "Change photo",
  addPhoto: "Add photo",
  searchByEmailOrPhone: "Search by email or phone",
  userNotFound: "User not found",
  required: "Required",
  optional: "Optional",
  deletePatient: "Delete Patient",
  confirmDeletePatient: "Are you sure you want to delete this patient?",
  delete: "Delete",
  cancel: "Cancel",
  patientCreatedSuccessfully: "Patient created successfully",
  patientDeletedSuccessfully: "Patient deleted successfully",
  errorCreatingPatient: "Error creating patient",
  errorDeletingPatient: "Error deleting patient",
  fieldRequired: "This field is required",
  separateWithCommas: "Separate with commas",
  creating: "Creating...",
  createPatient: "Create Patient",
  adding: "Adding...",
  phone: "Phone",
  // Edit patient translations
  editPatient: "Edit Patient",
  editPatientInfo: "Edit Patient Information",
  updating: "Updating...",
  updatePatient: "Update Patient",
  patientUpdatedSuccessfully: "Patient updated successfully",
  errorUpdatingPatient: "Error updating patient",
  // Unassign patient translations
  unassignPatient: "Unassign Patient",
  confirmUnassignPatient:
    "Are you sure you want to unassign {0} from your care? The patient will not be deleted, they will just no longer be under your care.",
  unassign: "Unassign",
  patientUnassignedSuccessfully: "{0} has been unassigned successfully.",
  errorUnassigningPatient: "Error unassigning patient",
  networkError: "Network error",
  serverError: "Server connection error",
  // Caregiver validation translations
  caregiverCannotBePatient: "Caregivers cannot be assigned as patients",
  roleCaregiver: "Caregiver",
  rolePatient: "Patient",
  patientAlreadyAssigned: "Patient is already assigned to this caregiver",
  roleLabel: "Role",
  // Validation error messages
  invalidName: "Name can only contain letters and spaces",
  invalidPhone: "Phone must be exactly 10 digits",
  invalidEmail: "Please enter a valid email address",
  invalidAge: "Age must be a number between 1 and 99",
  phoneAlreadyExists: "This phone number is already registered by another user",
  emailAlreadyExists:
    "This email address is already registered by another user",
  // Additional error messages
  userDataNotAvailable: "User data not available",
  permissionDenied: "Permission denied",
  imageUploadedSuccessfully: "Image uploaded successfully",
  failedToUploadImage: "Failed to upload image",
  errorUploadingImage: "Error uploading image",
  networkErrorOccurred: "Network error occurred",
  // Patient Create Form additional translations
  permissionCameraRequired: "Permission to access camera roll is required!",
  imageSelectedWillUpload:
    "Image selected. It will be uploaded when creating the patient.",
  errorSelectingImage: "Error selecting image",
  errorUploadingImagePatientCreated:
    "Error uploading image. Patient will be created without image.",
  failedToCreatePatient: "Failed to create patient",
  changeImage: "Change image",
  selectImage: "Select image",
  removeImage: "Remove",
  initialBotMessage:
    "Hello! I'm your virtual assistant. How can I help you today?",
  history: "History",
  newConversation: "New conversation",
  clearHistory: "Clear history",
  askYourQuestion: "Ask your question here...",
  selectConversation: "Select a conversation",
  typing: "Typing...",
  send: "Send",
  chatbotTitle: "Health Virtual Assistant",
  loginRequired: "Login required",
  loginRequiredMessage: "Please log in to access this feature.",
  chatbot: "MediBot",
>>>>>>> 3fab027c
} as const;

export default en;<|MERGE_RESOLUTION|>--- conflicted
+++ resolved
@@ -120,9 +120,7 @@
   dashboard: "Dashboard",
   home: "Home",
   pillboxSettings: "Pillbox Settings",
-<<<<<<< HEAD
   pillboxDescription: "In this section, you can set up your pill organizer by following the instructions provided by Capsy. Make sure to place each medication in the correct compartment and verify that it is properly positioned.",
-=======
   // Patient management translations
   searchExisting: "Search existing",
   createNew: "Create new",
@@ -209,7 +207,6 @@
   loginRequired: "Login required",
   loginRequiredMessage: "Please log in to access this feature.",
   chatbot: "MediBot",
->>>>>>> 3fab027c
 } as const;
 
 export default en;