--- conflicted
+++ resolved
@@ -76,18 +76,12 @@
       }
       if (!session) {
         openModal(
-<<<<<<< HEAD
-          translations.errorNoSession,
-          translations.errorNoSessionMessage,
-          <Button
-            label={translations.close}
-            handlePress={closeModal}
-          />
-=======
           t("errorNoSession"),
           t("errorNoSessionMessage"),
-          <ButtonComponent label={t("close")} handlePress={closeModal} />,
->>>>>>> 665b55bc
+          <Button
+            label={t("close")}
+            handlePress={closeModal}
+          />
         );
         setLoggingIn(false);
         return log(t("errorNoSession"), email, password);
@@ -100,11 +94,7 @@
         // Body
         `${t("successSignUpMessage")}\n${t("verifyEmail")}`,
         // Buttons
-<<<<<<< HEAD
-        <Button label={translations.close} handlePress={closeModal} />
-=======
-        <ButtonComponent label={t("close")} handlePress={closeModal} />,
->>>>>>> 665b55bc
+        <Button label={t("close")} handlePress={closeModal} />
       );
     });
   }, [email, password, rememberMe, openModal, t, closeModal, login, loggingIn]);
@@ -239,13 +229,8 @@
 
         {!!error && <Text style={styles.errorText}>{error}</Text>}
 
-<<<<<<< HEAD
         <Button
-          label={!loggingIn ? translations.loginButton : ""}
-=======
-        <ButtonComponent
           label={!loggingIn ? t("loginButton") : ""}
->>>>>>> 665b55bc
           touchableOpacity
           disabled={loggingIn}
           children={
@@ -273,13 +258,8 @@
               onValueChange={setRememberMe}
             />
           </View>
-<<<<<<< HEAD
-          <Button
-            label={translations.forgotPassword}
-=======
-          <ButtonComponent
+          <Button
             label={t("forgotPassword")}
->>>>>>> 665b55bc
             touchableOpacity
             handlePress={() => setShowPassword((prev) => !prev)}
             replaceStyles={{
@@ -287,13 +267,8 @@
               textButton: styles.linkText,
             }}
           />
-<<<<<<< HEAD
-          <Button
-            label={translations.createAccount}
-=======
-          <ButtonComponent
+          <Button
             label={t("createAccount")}
->>>>>>> 665b55bc
             touchableOpacity
             handlePress={() => navigation.replace("SignUp")}
             replaceStyles={{
