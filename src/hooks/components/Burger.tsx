--- conflicted
+++ resolved
@@ -3,13 +3,8 @@
   useAnimatedStyle,
 } from "react-native-reanimated";
 import React, { useCallback, useState } from "react";
-<<<<<<< HEAD
 import Button from "@components/common/Button";
-import { stylesBurger } from "@styles/components/stylesBurgerComponent";
-=======
-import ButtonComponent from "@components/common/Button";
 import { useStylesBurger } from "@styles/components/stylesBurgerComponent";
->>>>>>> 665b55bc
 import { View, Pressable } from "react-native";
 
 type typeBurger = {
