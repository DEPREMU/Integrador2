export * from "./TypesUser";
export * from "./TypesSchedule";
<<<<<<< HEAD
export * from "./TypesAPI";
=======
export * from "./TypesNotifications";
>>>>>>> 665b55bc
<|MERGE_RESOLUTION|>--- conflicted
+++ resolved
@@ -1,7 +1,4 @@
 export * from "./TypesUser";
 export * from "./TypesSchedule";
-<<<<<<< HEAD
 export * from "./TypesAPI";
-=======
-export * from "./TypesNotifications";
->>>>>>> 665b55bc
+export * from "./TypesNotifications";