--- conflicted
+++ resolved
@@ -7,10 +7,7 @@
   | "HowToCode"
   | "Schedule"
   | "Settings"
-<<<<<<< HEAD
-  | "PillboxSettings";
-=======
+  | "PillboxSettings"
   | "Chatbot";
->>>>>>> 3fab027c
 
 export type RootStackParamList = Record<ScreensAvailable, undefined>;