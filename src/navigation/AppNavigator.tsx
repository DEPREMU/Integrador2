import {
  NativeStackNavigationProp,
  createNativeStackNavigator,
  NativeStackNavigationOptions,
} from "@react-navigation/native-stack";
import React, { useEffect } from "react";
import HomeScreen from "@screens/HomeScreen";
import LoginScreen from "@screens/auth/LoginScreen";
import SigninScreen from "@/screens/auth/SignUpScreen";
import PatientScreen from "@screens/PatientScreen";
import DashboardScreen from "@screens/DashboardScreen";
import HowToCodeExample from "@screens/auth/HowToCodeExample";
import MedicationScheduler from "@screens/Schedule";
import { RootStackParamList } from "./navigationTypes";
import { BackgroundTaskProvider } from "@context/BackgroundTaskContext";
import { navigate, navigationRef } from "./navigationRef";
import { setupNotificationHandlers } from "@/utils";
import { NavigationContainer, RouteProp } from "@react-navigation/native";

const Stack = createNativeStackNavigator<RootStackParamList>();

type Screens = Record<
  keyof RootStackParamList,
  {
    // eslint-disable-next-line @typescript-eslint/no-explicit-any
    component: React.ComponentType<any>;
    options?:
      | NativeStackNavigationOptions
      | ((props: {
          route: RouteProp<RootStackParamList, "Login">;
          navigation: NativeStackNavigationProp<
            RootStackParamList,
            "Login",
            undefined
          >;
          theme: ReactNavigation.Theme;
        }) => NativeStackNavigationOptions);
  }
>;

/**
 * Centralized configuration object for all app screens.
 * This improves maintainability and scalability by allowing easy management of screen components and their options.
 * Add new screens or modify existing ones here to keep navigation logic clean and organized.
 */
const screens: Screens = {
  Home: { component: HomeScreen },
  Login: { component: LoginScreen },
  SignUp: { component: SigninScreen },
  Patient: { component: PatientScreen },
  Dashboard: { component: DashboardScreen },
  HowToCode: { component: HowToCodeExample },
  Schedule: {
    component: MedicationScheduler,
  },
};

<<<<<<< HEAD
const AppNavigator: React.FC = () => (
  <NavigationContainer>
    <BackgroundTaskProvider>
      <Stack.Navigator initialRouteName="Patient">
        {Object.entries(screens).map(([name, { component, options }]) => (
          <Stack.Screen
            key={name}
            name={name as keyof RootStackParamList}
            component={component}
            options={
              (options as NativeStackNavigationOptions) ?? {
                headerShown: false,
=======
const AppNavigator: React.FC = () => {
  useEffect(() => {
    const cleanup = setupNotificationHandlers(navigate);

    return cleanup;
  }, []);

  return (
    <NavigationContainer ref={navigationRef}>
      <BackgroundTaskProvider>
        <Stack.Navigator initialRouteName="Home">
          {Object.entries(screens).map(([name, { component, options }]) => (
            <Stack.Screen
              key={name}
              name={name as keyof RootStackParamList}
              component={component}
              options={
                (options as NativeStackNavigationOptions) ?? {
                  headerShown: false,
                }
>>>>>>> 665b55bc
              }
            />
          ))}
        </Stack.Navigator>
      </BackgroundTaskProvider>
    </NavigationContainer>
  );
};

export default AppNavigator;<|MERGE_RESOLUTION|>--- conflicted
+++ resolved
@@ -55,20 +55,6 @@
   },
 };
 
-<<<<<<< HEAD
-const AppNavigator: React.FC = () => (
-  <NavigationContainer>
-    <BackgroundTaskProvider>
-      <Stack.Navigator initialRouteName="Patient">
-        {Object.entries(screens).map(([name, { component, options }]) => (
-          <Stack.Screen
-            key={name}
-            name={name as keyof RootStackParamList}
-            component={component}
-            options={
-              (options as NativeStackNavigationOptions) ?? {
-                headerShown: false,
-=======
 const AppNavigator: React.FC = () => {
   useEffect(() => {
     const cleanup = setupNotificationHandlers(navigate);
@@ -79,7 +65,7 @@
   return (
     <NavigationContainer ref={navigationRef}>
       <BackgroundTaskProvider>
-        <Stack.Navigator initialRouteName="Home">
+        <Stack.Navigator initialRouteName="Patient">
           {Object.entries(screens).map(([name, { component, options }]) => (
             <Stack.Screen
               key={name}
@@ -89,7 +75,6 @@
                 (options as NativeStackNavigationOptions) ?? {
                   headerShown: false,
                 }
->>>>>>> 665b55bc
               }
             />
           ))}
