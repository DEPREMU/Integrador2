--- conflicted
+++ resolved
@@ -12,13 +12,13 @@
 import DashboardScreen from "@screens/DashboardScreen";
 import HowToCodeExample from "@screens/auth/HowToCodeExample";
 import MedicationScheduler from "@screens/Schedule";
+import PillboxSettings from "@screens/PillboxSettings";
 import React, { useEffect } from "react";
 import { RootStackParamList } from "./navigationTypes";
 import { BackgroundTaskProvider } from "@context/BackgroundTaskContext";
 import { navigate, navigationRef } from "./navigationRef";
 import { setupNotificationHandlers } from "@/utils";
 import { NavigationContainer, RouteProp } from "@react-navigation/native";
-import PillboxSettings from "@/screens/PillboxSettings";
 
 const Stack = createNativeStackNavigator<RootStackParamList>();
 
@@ -59,13 +59,11 @@
   Settings: {
     component: Settings,
   },
-<<<<<<< HEAD
   PillboxSettings: {
     component: PillboxSettings,
-=======
+  },
   Chatbot: {
     component: Chatbot,
->>>>>>> 3fab027c
   },
 };
 
