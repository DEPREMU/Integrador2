import Menu from "@components/common/Menu";
import React from "react";
import burger from "@hooks/components/Burger";
import { View, Text, Image } from "react-native";
import { APP_ICON, APP_NAME } from "@utils";
import { useStylesHeaderComponent } from "@styles/components/stylesHeaderComponent";

/**
 * Header renders a header bar with a menu toggle button, app icon, and app name.
 * It manages the visibility of the Menu component internally.
 *
 * @returns {JSX.Element} The header component UI.
 *
 * @example
 * <Header />
 */
<<<<<<< HEAD
const Header: React.FC = () => {
  const styles = stylesHeaderComponent();
=======
const HeaderComponent: React.FC = () => {
  const styles = useStylesHeaderComponent();
>>>>>>> 665b55bc

  const { burgerComponent, toggleMenu, isOpen: menuVisible } = burger();

  return (
    <View style={styles.container}>
      {burgerComponent}

      <Menu visible={menuVisible} onClose={toggleMenu} />

      <Image source={APP_ICON} style={styles.iconImage} />

      <Text style={styles.title}>{APP_NAME}</Text>
    </View>
  );
};

export default Header;<|MERGE_RESOLUTION|>--- conflicted
+++ resolved
@@ -14,13 +14,8 @@
  * @example
  * <Header />
  */
-<<<<<<< HEAD
 const Header: React.FC = () => {
-  const styles = stylesHeaderComponent();
-=======
-const HeaderComponent: React.FC = () => {
   const styles = useStylesHeaderComponent();
->>>>>>> 665b55bc
 
   const { burgerComponent, toggleMenu, isOpen: menuVisible } = burger();
 
