{
  "name": "meditime",
  "version": "0.0.0",
  "main": "index.ts",
  "author": "DEPREMU",
  "expo": {
    "doctor": {
      "reactNativeDirectoryCheck": {
        "listUnknownPackages": false
      }
    }
  },
  "scripts": {
    "backend": "cd server && npm start",
    "clean": "npx rimraf node_modules package-lock.json server/node_modules server/package-lock.json .expo && npm cache clean --force",
    "clean:all": "npm run clean && npm run install-all",
    "app": "npx expo start -c -g",
    "app-dev": "npx expo start -c -d",
    "build:android": "eas build --clear-cache --platform android --profile preview",
    "build-dev:android": "eas build --clear-cache --platform android --profile development",
    "getLocalIP": "node ./getLocalApiUrl.js",
    "install-all": "npm install & cd server & npm install",
    "project": "concurrently \"npm run app\" \"npm run backend\"",
    "start": "npm run getLocalIP & npm run install-all & npm run project"
  },
  "dependencies": {
    "@expo/metro-runtime": "~5.0.4",
    "@react-native-async-storage/async-storage": "2.1.2",
    "@react-navigation/native": "^7.1.9",
    "@react-navigation/native-stack": "^7.3.13",
    "@supabase/supabase-js": "^2.50.0",
    "@types/crypto-js": "^4.2.2",
    "axios": "^1.9.0",
    "crypto-js": "^4.2.0",
<<<<<<< HEAD
    "dotenv": "^16.5.0",
    "expo": "53.0.11",
=======
    "expo": "53.0.12",
>>>>>>> 6f0c22a5
    "expo-background-fetch": "~13.1.5",
    "expo-build-properties": "~0.14.6",
    "expo-constants": "~17.1.6",
    "expo-dev-client": "~5.2.1",
    "expo-image-picker": "~16.1.4",
    "expo-localization": "~16.1.5",
    "expo-notifications": "~0.31.3",
    "expo-secure-store": "~14.2.3",
    "expo-status-bar": "~2.2.3",
    "memoize-one": "^6.0.0",
    "react": "19.0.0",
    "react-dom": "19.0.0",
    "react-native": "0.79.4",
    "react-native-paper": "^5.14.3",
    "react-native-reanimated": "~3.17.4",
    "react-native-safe-area-context": "5.4.0",
    "react-native-screens": "~4.11.1",
    "react-native-web": "^0.20.0",
    "@react-native-community/datetimepicker": "8.3.0"
  },
  "devDependencies": {
    "@babel/core": "^7.27.1",
    "@types/react": "~19.0.10",
    "babel-plugin-module-resolver": "^5.0.2",
    "concurrently": "^9.1.2",
    "typescript": "^5.8.3"
  },
  "private": true
}<|MERGE_RESOLUTION|>--- conflicted
+++ resolved
@@ -32,12 +32,8 @@
     "@types/crypto-js": "^4.2.2",
     "axios": "^1.9.0",
     "crypto-js": "^4.2.0",
-<<<<<<< HEAD
     "dotenv": "^16.5.0",
-    "expo": "53.0.11",
-=======
     "expo": "53.0.12",
->>>>>>> 6f0c22a5
     "expo-background-fetch": "~13.1.5",
     "expo-build-properties": "~0.14.6",
     "expo-constants": "~17.1.6",
